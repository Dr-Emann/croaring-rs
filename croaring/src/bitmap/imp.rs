--- conflicted
+++ resolved
@@ -1,13 +1,7 @@
-<<<<<<< HEAD
 use ffi::roaring_bitmap_t;
-use std::convert::TryFrom;
 use std::convert::TryInto;
 use std::mem;
-use std::ops::Range;
-=======
-use std::convert::TryInto;
 use std::ops::{Bound, RangeBounds};
->>>>>>> f83f98f4
 
 use super::{Bitmap, Statistics};
 
@@ -166,19 +160,10 @@
     /// assert_eq!(bitmap4.cardinality(), 4);
     /// ```
     #[inline]
-<<<<<<< HEAD
-    pub fn add_range(&mut self, range: Range<u64>) {
-        match (u32::try_from(range.start), u32::try_from(range.end)) {
-            (Ok(start), Ok(end)) => unsafe {
-                ffi::roaring_bitmap_add_range_closed(&mut self.bitmap, start, end - 1)
-            },
-            _ => (),
-=======
     pub fn add_range<R: RangeBounds<u32>>(&mut self, range: R) {
         let (start, end) = range_to_inclusive(range);
         unsafe {
-            ffi::roaring_bitmap_add_range_closed(self.bitmap, start, end);
->>>>>>> f83f98f4
+            ffi::roaring_bitmap_add_range_closed(&mut self.bitmap, start, end);
         }
     }
 
@@ -200,78 +185,13 @@
     /// assert!(bitmap.contains(3));
     /// ```
     #[inline]
-<<<<<<< HEAD
-    pub fn remove_range(&mut self, range: Range<u64>) {
-        match (u32::try_from(range.start), u32::try_from(range.end)) {
-            (Ok(start), Ok(end)) => unsafe {
-                ffi::roaring_bitmap_remove_range_closed(&mut self.bitmap, start, end - 1)
-            },
-            _ => (),
-        }
-    }
-
-    /// Add all values in range [range_min, range_max]
-    ///
-    /// # Examples
-    ///
-    /// ```
-    /// use croaring::Bitmap;
-    ///
-    /// let mut bitmap1 = Bitmap::create();
-    /// bitmap1.add_range_closed((1..3));
-    ///
-    /// assert!(!bitmap1.is_empty());
-    /// assert!(bitmap1.contains(1));
-    /// assert!(bitmap1.contains(2));
-    /// assert!(bitmap1.contains(3));
-    ///
-    /// let mut bitmap2 = Bitmap::create();
-    /// bitmap2.add_range_closed((3..1));
-    /// assert!(bitmap2.is_empty());
-    ///
-    /// let mut bitmap3 = Bitmap::create();
-    /// bitmap3.add_range_closed((3..3));
-    /// assert!(!bitmap3.is_empty());
-    /// assert!(bitmap3.contains(3));
-    /// ```
-    #[inline]
-    pub fn add_range_closed(&mut self, range: Range<u32>) {
-        unsafe {
-            ffi::roaring_bitmap_add_range_closed(&mut self.bitmap, range.start, range.end + 1)
-        }
-    }
-
-    /// Remove all values in range [range_min, range_max]
-    ///
-    /// # Examples
-    ///
-    /// ```
-    /// use croaring::Bitmap;
-    ///
-    /// let mut bitmap = Bitmap::create();
-    /// bitmap.add_range((1..4));
-    /// assert!(!bitmap.is_empty());
-    ///
-    /// bitmap.remove_range_closed((1..3));
-    ///
-    /// assert!(!bitmap.contains(1));
-    /// assert!(!bitmap.contains(2));
-    /// assert!(!bitmap.contains(3));
-    /// ```
-    #[inline]
-    pub fn remove_range_closed(&mut self, range: Range<u32>) {
-        unsafe { ffi::roaring_bitmap_remove_range_closed(&mut self.bitmap, range.start, range.end) }
-    }
-
-=======
     pub fn remove_range<R: RangeBounds<u32>>(&mut self, range: R) {
         let (start, end) = range_to_inclusive(range);
         unsafe {
-            ffi::roaring_bitmap_remove_range_closed(self.bitmap, start, end);
-        }
-    }
-
->>>>>>> f83f98f4
+            ffi::roaring_bitmap_remove_range_closed(&mut self.bitmap, start, end);
+        }
+    }
+
     /// Check whether a range of values of range are present
     ///
     /// # Examples
@@ -288,14 +208,9 @@
     /// assert!(bitmap.contains_range((u32::MAX - 1)..=u32::MAX))
     /// ```
     #[inline]
-<<<<<<< HEAD
-    pub fn contains_range(&mut self, range: Range<u64>) -> bool {
-        unsafe { ffi::roaring_bitmap_contains_range(&mut self.bitmap, range.start, range.end) }
-=======
     pub fn contains_range<R: RangeBounds<u32>>(&mut self, range: R) -> bool {
         let (start, end) = range_to_exclusive(range);
-        unsafe { ffi::roaring_bitmap_contains_range(self.bitmap, start, end) }
->>>>>>> f83f98f4
+        unsafe { ffi::roaring_bitmap_contains_range(&mut self.bitmap, start, end) }
     }
 
     /// Empties the bitmap
@@ -390,14 +305,9 @@
     /// assert_eq!(bitmap.range_cardinality((1..=4)), 3);
     /// ```
     #[inline]
-<<<<<<< HEAD
-    pub fn range_cardinality(&self, range: Range<u64>) -> u64 {
-        unsafe { ffi::roaring_bitmap_range_cardinality(&self.bitmap, range.start, range.end) }
-=======
     pub fn range_cardinality<R: RangeBounds<u32>>(&self, range: R) -> u64 {
         let (start, end) = range_to_exclusive(range);
-        unsafe { ffi::roaring_bitmap_range_cardinality(self.bitmap, start, end) }
->>>>>>> f83f98f4
+        unsafe { ffi::roaring_bitmap_range_cardinality(&self.bitmap, start, end) }
     }
 
     /// Returns the number of integers contained in the bitmap
@@ -792,20 +702,14 @@
     /// assert!(bitmap2.contains(4));
     /// ```
     #[inline]
-<<<<<<< HEAD
-    pub fn flip(&self, range: Range<u64>) -> Self {
+    pub fn flip<R: RangeBounds<u32>>(&mut self, range: R) -> Self {
+        let (start, end) = range_to_exclusive(range);
         unsafe {
             Self::take_heap(ffi::roaring_bitmap_flip(
                 &self.bitmap,
-                range.start,
-                range.end,
+                start,
+                end,
             ))
-=======
-    pub fn flip<R: RangeBounds<u32>>(&self, range: R) -> Self {
-        let (start, end) = range_to_exclusive(range);
-        Bitmap {
-            bitmap: unsafe { ffi::roaring_bitmap_flip(self.bitmap, start, end) },
->>>>>>> f83f98f4
         }
     }
 
@@ -829,14 +733,9 @@
     /// assert!(bitmap1.contains(4));
     /// ```
     #[inline]
-<<<<<<< HEAD
-    pub fn flip_inplace(&mut self, range: Range<u64>) {
-        unsafe { ffi::roaring_bitmap_flip_inplace(&mut self.bitmap, range.start, range.end) }
-=======
     pub fn flip_inplace<R: RangeBounds<u32>>(&mut self, range: R) {
         let (start, end) = range_to_exclusive(range);
-        unsafe { ffi::roaring_bitmap_flip_inplace(self.bitmap, start, end) }
->>>>>>> f83f98f4
+        unsafe { ffi::roaring_bitmap_flip_inplace(&mut self.bitmap, start, end) }
     }
 
     /// Returns a vector containing all of the integers stored in the Bitmap
